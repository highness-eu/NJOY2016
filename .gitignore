<<<<<<< HEAD
bin
build
=======
/bin
/build
>>>>>>> e722511e
<|MERGE_RESOLUTION|>--- conflicted
+++ resolved
@@ -1,7 +1,2 @@
-<<<<<<< HEAD
-bin
-build
-=======
 /bin
-/build
->>>>>>> e722511e
+/build