--- conflicted
+++ resolved
@@ -3,10 +3,6 @@
    ! These values are updated during the NJOY revision-control process.
    implicit none
    private
-   character(8),public::vers='2016.57'
-<<<<<<< HEAD
-   character(8),public::vday='09Apr20'
-=======
-   character(8),public::vday='01May20'
->>>>>>> d5ea3f17
+   character(8),public::vers='2016.58'
+   character(8),public::vday='01Sep20'
 end module version