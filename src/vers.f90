--- conflicted
+++ resolved
@@ -3,11 +3,6 @@
    ! These values are updated during the NJOY revision-control process.
    implicit none
    private
-<<<<<<< HEAD
    character(8),public::vers='2016.59'
-   character(8),public::vday='30Jun20'
-=======
-   character(8),public::vers='2016.58'
-   character(8),public::vday='08Jul20'
->>>>>>> e71be677
+   character(8),public::vday='27Jul20'
 end module version