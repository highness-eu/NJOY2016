--- conflicted
+++ resolved
@@ -3,12 +3,6 @@
    ! These values are updated during the NJOY revision-control process.
    implicit none
    private
-<<<<<<< HEAD
    character(8),public::vers='2016.57'
    character(8),public::vday='01May20'
-end module version
-=======
-   character(8),public::vers='2016.56'
-   character(8),public::vday='24Jan20'
-end module version
->>>>>>> 25dba490
+end module version