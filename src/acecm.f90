module acecm
   ! provides some routines that are common to more than one
   ! of the submodules of acer; mtname, ptleg2, pttab2, bachaa,
   ! newsuff.
   use locale
   implicit none
   private

   ! main ace container array
   integer,parameter,public::nxss=20000000
   real(kr),public::xss(nxss)

   !--Public routines
<<<<<<< HEAD
   public mtname,ptleg2,pttab2,bachaa,eavl
   public advance_to_locator
   public write_integer,write_real,write_integer_list,write_real_list
   public typen
=======
   public mtname,ptleg2,pttab2,bachaa,eavl,newsuff
>>>>>>> 9f088779

contains

   subroutine mtname(mt,name,izai)
   !-------------------------------------------------------------------
   ! Return the reaction name for an ENDF MT number.
   !-------------------------------------------------------------------
   use endf ! provides iverf
   ! externals
   integer::mt,izai
   character(10)::name
   ! internals
   integer::i
   character(10),dimension(500),parameter::hndf=(/&
     'total     ','elastic   ','nonelastic','inelastic ','(n,x)     ',&
     '(n,1/2*1) ','(n,1/2*2) ','(n,1/2*3) ','(n,1/2*4) ','(n,x)     ',&
     '(n,2nd)   ','(n,x)     ','(n,x)     ','(n,x)     ','(n,x)     ',&
     '(n,2n)    ','(n,3n)    ','fission   ','(n,f)     ','(n,n*f)   ',&
     '(n,2nf)   ','(n,n*)a   ','(n,n*)3a  ','(n,2n)a   ','(n,3n)a   ',&
     '(n,2n)iso ','(n,abs)   ','(n,n*)p   ','(n,n*)2a  ','(n,2n)2a  ',&
     '(n,x)     ','(n,n*)d   ','(n,n*)t   ','(n,n*)he3 ','(n,n*)d2a ',&
     '(n,n*)t2a ','(n,4n)    ','(n,3nf)   ','(n,x)     ','(n,x)     ',&
     '(n,2np)   ','(n,3np)   ','(n,x)     ','(n,2np)   ','(n,npa)   ',&
     '(n,2/2*1) ','(n,2/2*2) ','(n,2/2*3) ','(n,2/2*4) ','(n,n*0)   ',& !50
     '(n,n*1)   ','(n,n*2)   ','(n,n*3)   ','(n,n*4)   ','(n,n*5)   ',&
     '(n,n*6)   ','(n,n*7)   ','(n,n*8)   ','(n,n*9)   ','(n,n*10)  ',&
     '(n,n*11)  ','(n,n*12)  ','(n,n*13)  ','(n,n*14)  ','(n,n*15)  ',&
     '(n,n*16)  ','(n,n*17)  ','(n,n*18)  ','(n,n*19)  ','(n,n*20)  ',&
     '(n,n*21)  ','(n,n*22)  ','(n,n*23)  ','(n,n*24)  ','(n,n*25)  ',&
     '(n,n*26)  ','(n,n*27)  ','(n,n*28)  ','(n,n*29)  ','(n,n*30)  ',&
     '(n,n*31)  ','(n,n*32)  ','(n,n*33)  ','(n,n*34)  ','(n,n*35)  ',&
     '(n,n*36)  ','(n,n*37)  ','(n,n*38)  ','(n,n*39)  ','(n,n*40)  ',&
     '(n,n*c)   ','(n,x)     ','(n,x)     ','(n,x)     ','(n,x)     ',&
     '(n,x)     ','(n,x)     ','(n,x)     ','(n,n*)gma ','(n,x)     ',& !100
     '(n,parab) ','(n,gma)   ','(n,p)     ','(n,d)     ','(n,t)     ',&
     '(n,he3)   ','(n,a)     ','(n,2a)    ','(n,3a)    ','(n,x)     ',&
     '(n,2p)    ','(n,pa)    ','(n,t2a)   ','(n,d2a)   ','(n,pd)    ',&
     '(n,pt)    ','(n,da)    ','(n,x)     ','(n,x)     ','(n,dest)  ',&
     '(n,x)     ','(n,x)     ','(n,x)     ','(n,x)     ','(n,x)     ',&
     '(n,x)     ','(n,x)     ','(n,x)     ','(n,x)     ','(n,x)     ',&
     '(n,x)     ','(n,x)     ','(n,x)     ','(n,x)     ','(n,x)     ',&
     '(n,x)     ','(n,x)     ','(n,x)     ','(n,x)     ','(n,x)     ',&
     '(n,x)     ','(n,x)     ','(n,x)     ','(n,x)     ','(n,x)     ',&
     '(n,x)     ','(n,x)     ','(n,x)     ','(n,x)     ','(n,x)     ',& !150
     '(n,x)     ','(n,5n)    ','(n,6n)    ','(n,2nt)   ','(n,ta)    ',&
     '(n,4np)   ','(n,3nd)   ','(n,nda)   ','(n,2npa)  ','(n,7n)    ',&
     '(n,8n)    ','(n,5np)   ','(n,6np)   ','(n,7np)   ','(n,4na)   ',&
     '(n,5na)   ','(n,6na)   ','(n,7na)   ','(n,4nd)   ','(n,5nd)   ',&
     '(n,6nd)   ','(n,3nt)   ','(n,4nt)   ','(n,5nt)   ','(n,6nt)   ',&
     '(n,2nhe3) ','(n,3nhe3) ','(n,4nhe3) ','(n,3n2p)  ','(n,3n2a)  ',&
     '(n,3npa)  ','(n,dt)    ','(n,npd)   ','(n,npt)   ','(n,ndt)   ',&
     '(n,nphe3) ','(n,ndhe3) ','(n,nthe3) ','(n,nta)   ','(n,2n2p)  ',&
     '(n,phe3)  ','(n,dhe3)  ','(n,he3a)  ','(n,4n2p)  ','(n,2n2a)  ',&
     '(n,4npa)  ','(n,3p)    ','(n,n3p)   ','(n,3n2pa) ','(n,5n2p)  ',& !200
     '(n,p*0)   ',&
     '(n,p*1)   ','(n,p*2)   ','(n,p*3)   ','(n,p*4)   ','(n,p*5)   ',&
     '(n,p*6)   ','(n,p*7)   ','(n,p*8)   ','(n,p*9)   ','(n,p*10)  ',&
     '(n,p*11)  ','(n,p*12)  ','(n,p*13)  ','(n,p*14)  ','(n,p*15)  ',&
     '(n,p*16)  ','(n,p*17)  ','(n,p*18)  ','(n,p*19)  ','(n,p*20)  ',&
     '(n,p*21)  ','(n,p*22)  ','(n,p*23)  ','(n,p*24)  ','(n,p*25)  ',&
     '(n,p*26)  ','(n,p*27)  ','(n,p*28)  ','(n,p*29)  ','(n,p*30)  ',&
     '(n,p*31)  ','(n,p*32)  ','(n,p*33)  ','(n,p*34)  ','(n,p*35)  ',&
     '(n,p*36)  ','(n,p*37)  ','(n,p*38)  ','(n,p*39)  ','(n,p*40)  ',&
     '(n,p*41)  ','(n,p*42)  ','(n,p*43)  ','(n,p*44)  ','(n,p*45)  ',&
     '(n,p*46)  ','(n,p*47)  ','(n,p*48)  ','(n,p*c)   ',             & !250
     '(n,d*0)   ',&
     '(n,d*1)   ','(n,d*2)   ','(n,d*3)   ','(n,d*4)   ','(n,d*5)   ',&
     '(n,d*6)   ','(n,d*7)   ','(n,d*8)   ','(n,d*9)   ','(n,d*10)  ',&
     '(n,d*11)  ','(n,d*12)  ','(n,d*13)  ','(n,d*14)  ','(n,d*15)  ',&
     '(n,d*16)  ','(n,d*17)  ','(n,d*18)  ','(n,d*19)  ','(n,d*20)  ',&
     '(n,d*21)  ','(n,d*22)  ','(n,d*23)  ','(n,d*24)  ','(n,d*25)  ',&
     '(n,d*26)  ','(n,d*27)  ','(n,d*28)  ','(n,d*29)  ','(n,d*30)  ',&
     '(n,d*31)  ','(n,d*32)  ','(n,d*33)  ','(n,d*34)  ','(n,d*35)  ',&
     '(n,d*36)  ','(n,d*37)  ','(n,d*38)  ','(n,d*39)  ','(n,d*40)  ',&
     '(n,d*41)  ','(n,d*42)  ','(n,d*43)  ','(n,d*44)  ','(n,d*45)  ',&
     '(n,d*46)  ','(n,d*47)  ','(n,d*48)  ','(n,d*c)   ',             & !300
     '(n,t*0)   ',&
     '(n,t*1)   ','(n,t*2)   ','(n,t*3)   ','(n,t*4)   ','(n,t*5)   ',&
     '(n,t*6)   ','(n,t*7)   ','(n,t*8)   ','(n,t*9)   ','(n,t*10)  ',&
     '(n,t*11)  ','(n,t*12)  ','(n,t*13)  ','(n,t*14)  ','(n,t*15)  ',&
     '(n,t*16)  ','(n,t*17)  ','(n,t*18)  ','(n,t*19)  ','(n,t*20)  ',&
     '(n,t*21)  ','(n,t*22)  ','(n,t*23)  ','(n,t*24)  ','(n,t*25)  ',&
     '(n,t*26)  ','(n,t*27)  ','(n,t*28)  ','(n,t*29)  ','(n,t*30)  ',&
     '(n,t*31)  ','(n,t*32)  ','(n,t*33)  ','(n,t*34)  ','(n,t*35)  ',&
     '(n,t*36)  ','(n,t*37)  ','(n,t*38)  ','(n,t*39)  ','(n,t*40)  ',&
     '(n,t*41)  ','(n,t*42)  ','(n,t*43)  ','(n,t*44)  ','(n,t*45)  ',&
     '(n,t*46)  ','(n,t*47)  ','(n,t*48)  ','(n,t*c)   ',             & !350
     '(n,he3*0) ',&
     '(n,he3*1) ','(n,he3*2) ','(n,he3*3) ','(n,he3*4) ','(n,he3*5) ',&
     '(n,he3*6) ','(n,he3*7) ','(n,he3*8) ','(n,he3*9) ','(n,he3*10)',&
     '(n,he3*11)','(n,he3*12)','(n,he3*13)','(n,he3*14)','(n,he3*15)',&
     '(n,he3*16)','(n,he3*17)','(n,he3*18)','(n,he3*19)','(n,he3*20)',&
     '(n,he3*21)','(n,he3*22)','(n,he3*23)','(n,he3*24)','(n,he3*25)',&
     '(n,he3*26)','(n,he3*27)','(n,he3*28)','(n,he3*29)','(n,he3*30)',&
     '(n,he3*31)','(n,he3*32)','(n,he3*33)','(n,he3*34)','(n,he3*35)',&
     '(n,he3*36)','(n,he3*37)','(n,he3*38)','(n,he3*39)','(n,he3*40)',&
     '(n,he3*41)','(n,he3*42)','(n,he3*43)','(n,he3*44)','(n,he3*45)',&
     '(n,he3*46)','(n,he3*47)','(n,he3*48)','(n,he3*c) ',             & !400
     '(n,a*0)   ',&
     '(n,a*1)   ','(n,a*2)   ','(n,a*3)   ','(n,a*4)   ','(n,a*5)   ',&
     '(n,a*6)   ','(n,a*7)   ','(n,a*8)   ','(n,a*9)   ','(n,a*10)  ',&
     '(n,a*11)  ','(n,a*12)  ','(n,a*13)  ','(n,a*14)  ','(n,a*15)  ',&
     '(n,a*16)  ','(n,a*17)  ','(n,a*18)  ','(n,a*19)  ','(n,a*20)  ',&
     '(n,a*21)  ','(n,a*22)  ','(n,a*23)  ','(n,a*24)  ','(n,a*25)  ',&
     '(n,a*26)  ','(n,a*27)  ','(n,a*28)  ','(n,a*29)  ','(n,a*30)  ',&
     '(n,a*31)  ','(n,a*32)  ','(n,a*33)  ','(n,a*34)  ','(n,a*35)  ',&
     '(n,a*36)  ','(n,a*37)  ','(n,a*38)  ','(n,a*39)  ','(n,a*40)  ',&
     '(n,a*41)  ','(n,a*42)  ','(n,a*43)  ','(n,a*44)  ','(n,a*45)  ',&
     '(n,a*46)  ','(n,a*47)  ','(n,a*48)  ','(n,a*c)   ',             & !450
     '(n,x)     ','(n,x)     ','(n,x)     ','(n,x)     ','(n,x)     ',&
     '(n,x)     ','(n,x)     ','(n,x)     ','(n,x)     ','(n,x)     ',&
     '(n,x)     ','(n,x)     ','(n,x)     ','(n,x)     ','(n,x)     ',&
     '(n,x)     ','(n,x)     ','(n,x)     ','(n,x)     ','(n,x)     ',&
     '(n,x)     ','(n,x)     ','(n,x)     ','(n,x)     ','(n,x)     ',& !475
     '(n,2n*0)  ',&
     '(n,2n*1)  ','(n,2n*2)  ','(n,2n*3)  ','(n,2n*4)  ','(n,2n*5)  ',&
     '(n,2n*6)  ','(n,2n*7)  ','(n,2n*8)  ','(n,2n*9)  ','(n,2n*10) ',&
     '(n,2n*11) ','(n,2n*12) ','(n,2n*13) ','(n,2n*14) ','(n,2n*15) ',&
     '(n,2n*c)  ',                                                    &
     '(n,x)     ','(n,x)     ','(n,x)     ','(n,x)     ','(n,x)     ',&
     '(n,x)     ','(n,x)     ','(n,x)     '/)
   character(10),parameter::h719='(n,p*c)x  '
   character(10),parameter::h739='(n,d*c)x  '
   character(10),parameter::h759='(n,t*c)x  '
   character(10),parameter::h779='(n,he3*c)x'
   character(10),parameter::h799='(n,a*c)x  '
   character(10),dimension(7),parameter::hndf9=(/'(n,xn)    ',&
     '(n,xgma)  ','(n,xp)    ','(n,xd)    ','(n,xt)    ',&
     '(n,xhe3)  ','(n,xa)    '/)
   character(10)::hndf10(1)='damage    '

   if (iverf.ge.6) then
      if (mt.ge.201.and.mt.le.207) then
         name=hndf9(mt-200)
      else if (mt.eq.444) then
         name=hndf10(1)
      else
         i=mt
         if (i.gt.999) i=i-1000*(i/1000)
         if (i.ge.600) i=i-399
         name=hndf(i)
      endif
   else
      if (mt.le.200) then
         name=hndf(mt)
      else if (mt.ge.201.and.mt.le.207) then
         name=hndf9(mt-200)
      else if (mt.eq.444) then
         name=hndf10(1)
      else if (mt.ge.700.and.mt.lt.718) then
         name=hndf(mt-499)
      else if (mt.eq.718) then
         name=hndf(250)
      else if (mt.eq.719) then
         name=h719
      else if (mt.ge.720.and.mt.lt.738) then
         name=hndf(mt-469)
      else if (mt.eq.738) then
         name=hndf(300)
      else if (mt.eq.739) then
         name=h739
      else if (mt.ge.740.and.mt.lt.758) then
         name=hndf(mt-439)
      else if (mt.eq.758) then
         name=hndf(350)
      else if (mt.eq.759) then
         name=h759
      else if (mt.ge.760.and.mt.lt.779) then
         name=hndf(mt-409)
      else if (mt.eq.778) then
         name=hndf(400)
      else if (mt.eq.779) then
         name=h779
      else if (mt.ge.780.and.mt.lt.798) then
         name=hndf(mt-379)
      else if (mt.eq.798) then
         name=hndf(450)
      else if (mt.eq.799) then
         name=h799
      endif
   endif

   !--alternate name when processing incident charged particle files
   if (izai.gt.1) then
      if (mt.eq.4) then
         name='(z,n)    '
      elseif ((izai.eq.1001.and.mt.eq.103).or.&
              (izai.eq.1002.and.mt.eq.104).or.&
              (izai.eq.1003.and.mt.eq.105).or.&
              (izai.eq.2003.and.mt.eq.106).or.&
              (izai.eq.2004.and.mt.eq.107)) then
         name=hndf(4)
      endif
   endif

   return
   end subroutine mtname

   subroutine ptleg2(a)
   !-------------------------------------------------------------------
   ! Used only for newfor=1.  Works on MF4 sections with Legendre
   ! coefficients or MF6/LAW=2 sections from File 6 with Legendre
   ! coefficients and converts them into tabulated distributions
   ! adjusted to have a cummulative sum of 1.
   !-------------------------------------------------------------------
   use util ! provides error,mess
   use mathm ! provides legndr
   use endf ! provides endf routines and variables
   ! externals
   real(kr)::a(*)
   ! internals
   integer::nord,j,negs,ii,i,idone,nn,jj,k
   integer,parameter::maxang=7000
   integer,parameter::imax=24
   integer,parameter::ipmax=65
   real(kr)::e,dy,dm,xm,ym,yt,test,xl,yl,check,dco,f,diff
   real(kr)::aco(maxang),cprob(maxang),cumm(maxang)
   real(kr)::x(imax),y(imax),p(ipmax),fl(ipmax)
   character(32)::strng
   real(kr),parameter::one=1.e0_kr
   real(kr),parameter::half=.5e0_kr
   real(kr),parameter::tenth=.1e0_kr
   real(kr),parameter::tol1=0.0002e0_kr
   real(kr),parameter::tol2=0.002e0_kr
   real(kr),parameter::pmin=1.e-10_kr
   real(kr),parameter::zero=0

   !--get the legendre coefficients
   e=a(2)
   nord=nint(a(5))
   if (nord+1.gt.ipmax) then
      write(strng,'(''nord='',i3,'' > ipmax='',i3,'', in mt '',i3)')&
                      nord,ipmax,mth
      call error('ptleg2',strng,'see ipmax')
   endif
   if (nord.ne.0) then
      do j=1,nord
         fl(j)=a(6+j)
      enddo
   else
      nord=1
      fl(1)=0
   endif

   !--use adaptive reconstruction of the angular distribution
   !--use tight tolerances to avoid misconvergences
   negs=0
   ii=0
   cumm(1)=0
   ! prime the adaptive stack
   i=2
   x(2)=-1
   y(2)=half
   call legndr(x(2),p,nord)
   do j=1,nord
      y(2)=y(2)+half*(2*j+1)*fl(j)*p(j+1)
   enddo
   x(1)=1
   y(1)=half
   call legndr(x(1),p,nord)
   do j=1,nord
      y(1)=y(1)+half*(2*j+1)*fl(j)*p(j+1)
   enddo
   ! carry out the adaptive reconstruction
   do while (i.gt.0)
      dy=0
      if (i.gt.1.and.i.lt.imax) then
         dm=x(i-1)-x(i)
         xm=half*(x(i-1)+x(i))
         xm=sigfig(xm,3,0)
         if (xm.gt.x(i).and.xm.lt.x(i-1)) then
            ym=half*(y(i-1)+y(i))
            yt=half
            call legndr(xm,p,nord)
            do j=1,nord
               yt=yt+half*(2*j+1)*fl(j)*p(j+1)
            enddo
            test=tol1*abs(yt)+one/1000000
            dy=abs(yt-ym)
            if (dm.gt.tenth) dy=2*test
            if (ym.ne.zero.and.yt/ym.gt.one*5) dy=2*test
            if (ym.ne.zero.and.yt/ym.lt.one/5) dy=2*test
         endif
      endif
      if (dy.gt.test) then
         ! not converged.
         ! add midpoint to stack and continue.
         i=i+1
         x(i)=x(i-1)
         y(i)=y(i-1)
         x(i-1)=xm
         y(i-1)=yt
      else
         ! converged.
         ! use top point in stack.
         ii=ii+1
         if (ii.gt.maxang) call error('ptleg2','too many angles',' ')
         aco(ii)=x(i)
         if (y(i).lt.pmin) then
            y(i)=pmin
            negs=negs+1
         endif
         cprob(ii)=y(i)
         if (ii.gt.1) cumm(ii)=cumm(ii-1)+half*(x(i)-xl)*(y(i)+yl)
         xl=x(i)
         yl=y(i)
         i=i-1
      endif
   enddo
   if (negs.gt.0) then
      write(strng,'(i4,'' for mt='',i3,'' e='',1p,e10.3)') negs,mth,e
      call mess('ptleg2','negative probs found',strng)
   endif
   nn=ii-1

   !--now thin the distribution to a coarser tolerance
   i=1
   ii=1
   aco(ii)=-1
   idone=0
   do while (i.lt.nn-1.and.idone.eq.0)
      check=0
      dco=0
      j=i+1
      do while (j.lt.nn+1.and.check.le.zero.and.dco.le.one)
         j=j+1
         jj=j-1
         dco=aco(j)-aco(i)
         if (dco.le.one) then
            k=i
            do while (k.lt.j-1.and.check.le.zero)
               k=k+1
               f=(aco(j)-aco(k))/dco
               test=f*cprob(i)+(1-f)*cprob(j)
               diff=one/10000000+tol2*cprob(k)
               check=abs(test-cprob(k))-diff
            enddo
         endif
      enddo
      if (check.gt.zero.or.dco.gt.one) then
         i=jj
         ii=ii+1
         aco(ii)=aco(i)
         cprob(ii)=cprob(i)
         if (ii.gt.1) cumm(ii)=cumm(ii-1)&
           +half*(aco(ii)-aco(ii-1))*(cprob(ii)+cprob(ii-1))
      else
         idone=1
      endif
   enddo
   i=nn+1
   ii=ii+1
   aco(ii)=aco(i)
   cprob(ii)=cprob(i)
   cumm(ii)=cumm(ii-1)+half*(aco(ii)-aco(ii-1))*(cprob(ii)+cprob(ii-1))

   !--load the new distribution in the output list
   a(5)=1
   a(6)=ii
   a(7)=ii
   a(8)=2
   do i=1,ii
      a(7+2*i)=aco(i)
      a(8+2*i)=cprob(i)/cumm(ii)
   enddo
   return
   end subroutine ptleg2

   subroutine pttab2(a)
   !-------------------------------------------------------------------
   ! Like pttab, but works on tabulated sections from File 4 or
   ! LAW2 in File 6 and checks the cummulative normalization.
   !-------------------------------------------------------------------
   ! externals
   real(kr)::a(*)
   ! internals
   integer::nr,np,i
   real(kr)::cumm
   real(kr),allocatable::amu(:),pmu(:)

   !--check normalization
   nr=nint(a(5))
   np=nint(a(6))
   allocate(amu(np))
   allocate(pmu(np))
   cumm=0
   do i=1,np
      amu(i)=a(5+2*nr+2*i)
      pmu(i)=a(6+2*nr+2*i)
      if (i.gt.1) then
         cumm=cumm+(amu(i)-amu(i-1))*(pmu(i)+pmu(i-1))/2
      endif
   enddo

   !--write out the modified record
   a(5)=1
   a(6)=np
   a(7)=np
   a(8)=2
   do i=1,np
      a(7+2*i)=amu(i)
      a(8+2*i)=pmu(i)/cumm
   enddo
   deallocate(amu)
   deallocate(pmu)
   return
   end subroutine pttab2

   real(kr) function bachaa(iza1i,iza2,izat,e,ep)
   !-------------------------------------------------------------------
   ! Compute the Kalbach a parameter.
   !-------------------------------------------------------------------
   use physics ! provides amassn,amu,ev,clight
   use util ! provides error
   ! externals
   integer::iza1i,iza2,izat
   real(kr)::e,ep
   ! internals
   integer::iza1,iza,na
   real(kr)::emc2,aa,za,ac,zc,ab,zb,sa,sb,ecm,ea,eb,x1,x3
   real(kr)::fa,fb,bb,fact,test,nc,nb
   character(60)::strng
   real(kr),parameter::third=.333333333e0_kr
   real(kr),parameter::twoth=.666666667e0_kr
   real(kr),parameter::fourth=1.33333333e0_kr
   real(kr),parameter::c1=15.68e0_kr
   real(kr),parameter::c2=-28.07e0_kr
   real(kr),parameter::c3=-18.56e0_kr
   real(kr),parameter::c4=33.22e0_kr
   real(kr),parameter::c5=-0.717e0_kr
   real(kr),parameter::c6=1.211e0_kr
   real(kr),parameter::s2=2.22e0_kr
   real(kr),parameter::s3=8.48e0_kr
   real(kr),parameter::s4=7.72e0_kr
   real(kr),parameter::s5=28.3e0_kr
   real(kr),parameter::b1=0.04e0_kr
   real(kr),parameter::b2=1.8e-6_kr
   real(kr),parameter::b3=6.7e-7_kr
   real(kr),parameter::d1=9.3e0_kr
   real(kr),parameter::ea1=41.e0_kr
   real(kr),parameter::ea2=130.e0_kr
   real(kr),parameter::emev=1.e6_kr

   emc2=amassn*amu*clight*clight/ev/emev

   iza1=iza1i
   if (iza1i.eq.0) iza1=1
   iza=izat
   if (iza.eq.6000) iza=6012
   if (iza.eq.12000) iza=12024
   if (iza.eq.14000) iza=14028
   if (iza.eq.16000) iza=16032
   if (iza.eq.17000) iza=17035
   if (iza.eq.19000) iza=19039
   if (iza.eq.20000) iza=20040
   if (iza.eq.22000) iza=22048
   if (iza.eq.23000) iza=23051
   if (iza.eq.24000) iza=24052
   if (iza.eq.26000) iza=26056
   if (iza.eq.28000) iza=28058
   if (iza.eq.29000) iza=29063
   if (iza.eq.31000) iza=31069
   if (iza.eq.40000) iza=40090
   if (iza.eq.42000) iza=42096
   if (iza.eq.48000) iza=48112
   if (iza.eq.49000) iza=49115
   if (iza.eq.50000) iza=50120
   if (iza.eq.63000) iza=63151
   if (iza.eq.72000) iza=72178
   if (iza.eq.74000) iza=74184
   if (iza.eq.82000) iza=82208
   aa=mod(iza,1000)
   if (aa.eq.0.) then
      write(strng,'(''dominant isotope not known for '',i8)') iza
      call error('bachaa',strng,' ')
   endif
   za=int(iza/1000)
   ac=aa+mod(iza1,1000)
   zc=za+int(iza1/1000)
   ab=ac-mod(iza2,1000)
   zb=zc-int(iza2/1000)
   na=nint(aa-za)
   nb=nint(ab-zb)
   nc=nint(ac-zc)
   sa=c1*(ac-aa)&
     +c2*((nc-zc)**2/ac-(na-za)**2/aa)&
     +c3*(ac**twoth-aa**twoth)&
     +c4*((nc-zc)**2/ac**fourth-(na-za)**2/aa**fourth)&
     +c5*(zc**2/ac**third-za**2/aa**third)&
     +c6*(zc**2/ac-za**2/aa)
   if (iza1.eq.1002) sa=sa-s2
   if (iza1.eq.1003) sa=sa-s3
   if (iza1.eq.2003) sa=sa-s4
   if (iza1.eq.2004) sa=sa-s5
   sb=c1*(ac-ab)&
     +c2*((nc-zc)**2/ac-(nb-zb)**2/ab)&
     +c3*(ac**twoth-ab**twoth)&
     +c4*((nc-zc)**2/ac**fourth-(nb-zb)**2/ab**fourth)&
     +c5*(zc**2/ac**third-zb**2/ab**third)&
     +c6*(zc**2/ac-zb**2/ab)
   if (iza2.eq.1002) sb=sb-s2
   if (iza2.eq.1003) sb=sb-s3
   if (iza2.eq.2003) sb=sb-s4
   if (iza2.eq.2004) sb=sb-s5
   ecm=aa*e/ac
   ea=ecm+sa
   eb=ep*ac/ab+sb
   x1=eb
   if (ea.gt.ea2) x1=ea2*eb/ea
   x3=eb
   if (ea.gt.ea1) x3=ea1*eb/ea
   fa=1
   if (iza1.eq.2004) fa=0
   fb=1
   if (iza2.eq.1) fb=fb/2
   if (iza2.eq.2004) fb=2
   bb=b1*x1+b2*x1**3+b3*fa*fb*x3**4
   if (iza1i.eq.0) then
      fact=d1
      if (ep.ne.0.) fact=fact/sqrt(ep)
      test=1
      if (fact.lt.test) fact=test
      test=4
      if (fact.gt.test) fact=test
      bb=bb*sqrt(e/(2*emc2))*fact
   endif
   bachaa=bb
   return
   end function bachaa

   real(kr) function eavl(akal,amass,avcm,avadd,fmsd,sign)
   !-------------------------------------------------------------------
   ! Analytically calculates the average energy (lab) assuming
   ! Kalbach systematics for c.m. angular distribution.
   ! Note: sign=1. is for particles. sign=-1 = for recoils
   ! since theta-r=pi-theta-p, cos(theta-r)=-cos(theta-p), and
   ! Kalbach exponentials just have sign flipped for recoils.
   !--***************************************************************
   use physics ! provides pi
   ! externals
   real(kr)::akal,amass,avcm,avadd,fmsd,sign
   ! internals
   real(kr)::r,s

   ! writing the kalbach function in the following form
   ! p = f1 exp(a cos theta) + f2 exp(-a cos theta)
   ! f1=(1/(4*pi))*(akal/(exp(akal)-exp(-akal)))*(1+fmsd)
   ! f2=(1/(4*pi))*(akal/(exp(akal)-exp(-akal)))*(1-fmsd)
   ! if (akal.eq.0.) f1=(1/(4*pi))*(1+fmsd)/2
   ! if (akal.eq.0.) f2=(1/(4*pi))*(1-fmsd)/2
   ! the lab average energy is given by
   r=avcm*avcm+avadd*avadd
   s=2*avcm*avadd
   eavl=amass*(r/2+(fmsd*s*fi2(sign*akal)/(fi1(sign*akal)*2)))
   return
   end function eavl

   real(kr) function fi1(aa)
   !-------------------------------------------------------------------
   ! Solution of first type of integral for average energy.
   !-------------------------------------------------------------------
   ! externals
   real(kr)::aa
   ! internals
   real(kr),parameter::zero=0

   if (aa.eq.zero) then
      fi1=2
   else
      fi1=(exp(aa)-exp(-aa))/aa
   endif
   return
   end function fi1

   real(kr) function fi2(aa)
   !-------------------------------------------------------------------
   ! Solution of second type of integral for average energy.
   !-------------------------------------------------------------------
   ! externals
   real(kr)::aa
   ! internals
   real(kr),parameter::zero=0

   if (aa.eq.zero) then
      fi2=0
   else
      fi2=((exp(aa)+exp(-aa))/aa)-((exp(aa)-exp(-aa))/(aa*aa))
   endif
   return
   end function fi2

<<<<<<< HEAD
   subroutine advance_to_locator(nout,l,locator)
   !-------------------------------------------------------------------
   ! Advance to the next locator position from the current position l.
   ! If the current position is not equal to the locator position, the
   ! function will advance l until it is equal to the locator position.
   ! It will write the values in the xss array while advancing to the
   ! new position.
   !-------------------------------------------------------------------
   use util
   ! externals
   integer::nout,l,locator
   ! internals
   character(66)::text
   if (l.lt.locator) then
      write(text,'(''expected xss index ('',i6,'') greater than '',&
                   &''current index ('',i6,'')'')') locator, l
      call mess('advance',text,'xss array was padded accordingly')
      do while (l.lt.locator)
         call typen(l,nout,1)
         l=l+1
      enddo
   else if (l.gt.locator) then
      write(text,'(''expected xss index ('',i6,'') less than '',&
                   &''current index ('',i6,'')'')') locator, l
      call error('advance',text,'this may be a serious problem')
   endif
   return
   end subroutine advance_to_locator

   subroutine write_integer(nout,l)
   !-------------------------------------------------------------------
   ! Write an integer value at the position l, and advance l to the
   ! next position
   !-------------------------------------------------------------------
   ! externals
   integer::nout,l
   call typen(l,nout,1)
   l=l+1
   return
   end subroutine write_integer

   subroutine write_real(nout,l)
   !-------------------------------------------------------------------
   ! Write a real value at the position l, and advance l to the
   ! next position
   !-------------------------------------------------------------------
   ! externals
   integer::nout,l
   call typen(l,nout,2)
   l=l+1
   return
   end subroutine write_real

   subroutine write_integer_list(nout,l,n)
   !-------------------------------------------------------------------
   ! Write n integer values from position l, and advance l to the
   ! next position
   !-------------------------------------------------------------------
   ! externals
   integer::nout,l,n
   ! internals
   integer::i
   do i=1,n
      call typen(l,nout,1)
      l=l+1
   enddo
   return
   end subroutine write_integer_list

   subroutine write_real_list(nout,l,n)
   !-------------------------------------------------------------------
   ! Write n real values from position l, and advance l to the
   ! next position
   !-------------------------------------------------------------------
   ! externals
   integer::nout,l,n
   ! internals
   integer::i
   do i=1,n
      call typen(l,nout,2)
      l=l+1
   enddo
   return
   end subroutine write_real_list

   subroutine typen(l,nout,iflag)
   !-------------------------------------------------------------------
   ! Write an integer or a real number to a Type-1 ACE file,
   ! using either a floating-point or an integer print style.
   ! Use iflag.eq.1 to write an integer (i20).
   ! Use iflag.eq.2 to write a real number (1pe20.11).
   ! Use iflag.eq.3 to write partial line at end of file.
   !-------------------------------------------------------------------
   ! externals
   integer::l,nout,iflag
   ! internals
   integer::i,j
   character(20)::hl(4)
   save hl,i

   if (iflag.eq.3.and.nout.gt.1.and.i.lt.4) then
      write(nout,'(4a20)') (hl(j),j=1,i)
   else
      i=mod(l-1,4)+1
      if (iflag.eq.1) write(hl(i),'(i20)') nint(xss(l))
      if (iflag.eq.2) write(hl(i),'(1p,e20.11)') xss(l)
      if (i.eq.4) write(nout,'(4a20)') (hl(j),j=1,i)
   endif
   return
   end subroutine typen

end module acecm
=======
   subroutine newsuff(mcnpx,suff,hz)
   !
   !--update the zaid suffix
   !
   !  - In MCNP zaid's are given in a 10 element character variable, but
   !    legacy njoy coding puts this information in the leading ten elements
   !    of a 13 element character variable.  The zaid consists of three
   !    parts ...
   !    - a string of up to 6 characters and/or digits, followed by a period;
   !    - a two digit cross section identifier (the suffix);
   !    - a single character data class identifier (e.g., "c" for continuous
   !      energy, "t" for thermal scattering kernel, etc).
   !  - The information is right shifted within the string such that the
   !    single character class identifier occurs in the 10th element.
   !
   !  - In MCNPX an expanded format is defined, utilizing a 13 element
   !    character variable consisting of ...
   !    - a string of up to 6 characters and/or digits, followed by a period;
   !    - a three digit cross section identifier (the suffix);
   !    - a three character data class identifier (e.g., "nt " for incident
   !      neutron thermal scattering kernels, etc).
   !  - The information is right shifted within the string such that the three
   !    character class identifier occupies the 11th through 13th elements of
   !    the zaid identifier (and the 13th element is blank).
   !
   !  - If mcnpx>0, use the MCNPX format, otherwise use the MCNP format.
   !

   use util ! provides error,mess

   ! external variables ...
   character(len=13)::hz
   integer::mcnpx
   real(kr)::suff

   ! local variables ...
   integer::i
   integer::indx,idiff,lenhz

   lenhz=len_trim(hz)                                  !# of characters in the zaid
   indx=index(hz,".",.TRUE.)                           !locate the last .

   if (indx.lt.1 .or. indx.gt.7) then
      call mess('newsuff','zaid name is nonstandard, no change made','')
      return
   endif

   if (mcnpx.gt.0) then
      write(hz(indx+1:indx+3),'(i3.3)')nint(1000*suff) !insert the new suffix
   else
      write(hz(indx+1:indx+2),'(i2.2)')nint(100*suff)  !insert the new suffix
   endif

   indx=10
   if (mcnpx.gt.0) indx=12
 
   if (lenhz.lt.indx) then
      idiff=indx-lenhz
      do i=indx,indx-lenhz+1,-1            !push the string to the right so
         hz(i:i)=hz(i-idiff:i-idiff)       !class id goes in column 10 or 12,
      enddo                                !depending on mcnpx.
      hz(1:idiff)=" "                      !blank out any old leading elements.
   endif

   return
   end subroutine newsuff

end module acecm
>>>>>>> 9f088779
<|MERGE_RESOLUTION|>--- conflicted
+++ resolved
@@ -11,14 +11,10 @@
    real(kr),public::xss(nxss)
 
    !--Public routines
-<<<<<<< HEAD
-   public mtname,ptleg2,pttab2,bachaa,eavl
+   public mtname,ptleg2,pttab2,bachaa,eavl,newsuff
    public advance_to_locator
    public write_integer,write_real,write_integer_list,write_real_list
    public typen
-=======
-   public mtname,ptleg2,pttab2,bachaa,eavl,newsuff
->>>>>>> 9f088779
 
 contains
 
@@ -610,120 +606,6 @@
    return
    end function fi2
 
-<<<<<<< HEAD
-   subroutine advance_to_locator(nout,l,locator)
-   !-------------------------------------------------------------------
-   ! Advance to the next locator position from the current position l.
-   ! If the current position is not equal to the locator position, the
-   ! function will advance l until it is equal to the locator position.
-   ! It will write the values in the xss array while advancing to the
-   ! new position.
-   !-------------------------------------------------------------------
-   use util
-   ! externals
-   integer::nout,l,locator
-   ! internals
-   character(66)::text
-   if (l.lt.locator) then
-      write(text,'(''expected xss index ('',i6,'') greater than '',&
-                   &''current index ('',i6,'')'')') locator, l
-      call mess('advance',text,'xss array was padded accordingly')
-      do while (l.lt.locator)
-         call typen(l,nout,1)
-         l=l+1
-      enddo
-   else if (l.gt.locator) then
-      write(text,'(''expected xss index ('',i6,'') less than '',&
-                   &''current index ('',i6,'')'')') locator, l
-      call error('advance',text,'this may be a serious problem')
-   endif
-   return
-   end subroutine advance_to_locator
-
-   subroutine write_integer(nout,l)
-   !-------------------------------------------------------------------
-   ! Write an integer value at the position l, and advance l to the
-   ! next position
-   !-------------------------------------------------------------------
-   ! externals
-   integer::nout,l
-   call typen(l,nout,1)
-   l=l+1
-   return
-   end subroutine write_integer
-
-   subroutine write_real(nout,l)
-   !-------------------------------------------------------------------
-   ! Write a real value at the position l, and advance l to the
-   ! next position
-   !-------------------------------------------------------------------
-   ! externals
-   integer::nout,l
-   call typen(l,nout,2)
-   l=l+1
-   return
-   end subroutine write_real
-
-   subroutine write_integer_list(nout,l,n)
-   !-------------------------------------------------------------------
-   ! Write n integer values from position l, and advance l to the
-   ! next position
-   !-------------------------------------------------------------------
-   ! externals
-   integer::nout,l,n
-   ! internals
-   integer::i
-   do i=1,n
-      call typen(l,nout,1)
-      l=l+1
-   enddo
-   return
-   end subroutine write_integer_list
-
-   subroutine write_real_list(nout,l,n)
-   !-------------------------------------------------------------------
-   ! Write n real values from position l, and advance l to the
-   ! next position
-   !-------------------------------------------------------------------
-   ! externals
-   integer::nout,l,n
-   ! internals
-   integer::i
-   do i=1,n
-      call typen(l,nout,2)
-      l=l+1
-   enddo
-   return
-   end subroutine write_real_list
-
-   subroutine typen(l,nout,iflag)
-   !-------------------------------------------------------------------
-   ! Write an integer or a real number to a Type-1 ACE file,
-   ! using either a floating-point or an integer print style.
-   ! Use iflag.eq.1 to write an integer (i20).
-   ! Use iflag.eq.2 to write a real number (1pe20.11).
-   ! Use iflag.eq.3 to write partial line at end of file.
-   !-------------------------------------------------------------------
-   ! externals
-   integer::l,nout,iflag
-   ! internals
-   integer::i,j
-   character(20)::hl(4)
-   save hl,i
-
-   if (iflag.eq.3.and.nout.gt.1.and.i.lt.4) then
-      write(nout,'(4a20)') (hl(j),j=1,i)
-   else
-      i=mod(l-1,4)+1
-      if (iflag.eq.1) write(hl(i),'(i20)') nint(xss(l))
-      if (iflag.eq.2) write(hl(i),'(1p,e20.11)') xss(l)
-      if (i.eq.4) write(nout,'(4a20)') (hl(j),j=1,i)
-   endif
-   return
-   end subroutine typen
-
-end module acecm
-=======
    subroutine newsuff(mcnpx,suff,hz)
    !
    !--update the zaid suffix
@@ -779,7 +661,7 @@
 
    indx=10
    if (mcnpx.gt.0) indx=12
- 
+
    if (lenhz.lt.indx) then
       idiff=indx-lenhz
       do i=indx,indx-lenhz+1,-1            !push the string to the right so
@@ -791,5 +673,115 @@
    return
    end subroutine newsuff
 
-end module acecm
->>>>>>> 9f088779
+   subroutine advance_to_locator(nout,l,locator)
+   !-------------------------------------------------------------------
+   ! Advance to the next locator position from the current position l.
+   ! If the current position is not equal to the locator position, the
+   ! function will advance l until it is equal to the locator position.
+   ! It will write the values in the xss array while advancing to the
+   ! new position.
+   !-------------------------------------------------------------------
+   use util
+   ! externals
+   integer::nout,l,locator
+   ! internals
+   character(66)::text
+   if (l.lt.locator) then
+      write(text,'(''expected xss index ('',i6,'') greater than '',&
+                   &''current index ('',i6,'')'')') locator, l
+      call mess('advance',text,'xss array was padded accordingly')
+      do while (l.lt.locator)
+         call typen(l,nout,1)
+         l=l+1
+      enddo
+   else if (l.gt.locator) then
+      write(text,'(''expected xss index ('',i6,'') less than '',&
+                   &''current index ('',i6,'')'')') locator, l
+      call error('advance',text,'this may be a serious problem')
+   endif
+   return
+   end subroutine advance_to_locator
+
+   subroutine write_integer(nout,l)
+   !-------------------------------------------------------------------
+   ! Write an integer value at the position l, and advance l to the
+   ! next position
+   !-------------------------------------------------------------------
+   ! externals
+   integer::nout,l
+   call typen(l,nout,1)
+   l=l+1
+   return
+   end subroutine write_integer
+
+   subroutine write_real(nout,l)
+   !-------------------------------------------------------------------
+   ! Write a real value at the position l, and advance l to the
+   ! next position
+   !-------------------------------------------------------------------
+   ! externals
+   integer::nout,l
+   call typen(l,nout,2)
+   l=l+1
+   return
+   end subroutine write_real
+
+   subroutine write_integer_list(nout,l,n)
+   !-------------------------------------------------------------------
+   ! Write n integer values from position l, and advance l to the
+   ! next position
+   !-------------------------------------------------------------------
+   ! externals
+   integer::nout,l,n
+   ! internals
+   integer::i
+   do i=1,n
+      call typen(l,nout,1)
+      l=l+1
+   enddo
+   return
+   end subroutine write_integer_list
+
+   subroutine write_real_list(nout,l,n)
+   !-------------------------------------------------------------------
+   ! Write n real values from position l, and advance l to the
+   ! next position
+   !-------------------------------------------------------------------
+   ! externals
+   integer::nout,l,n
+   ! internals
+   integer::i
+   do i=1,n
+      call typen(l,nout,2)
+      l=l+1
+   enddo
+   return
+   end subroutine write_real_list
+
+   subroutine typen(l,nout,iflag)
+   !-------------------------------------------------------------------
+   ! Write an integer or a real number to a Type-1 ACE file,
+   ! using either a floating-point or an integer print style.
+   ! Use iflag.eq.1 to write an integer (i20).
+   ! Use iflag.eq.2 to write a real number (1pe20.11).
+   ! Use iflag.eq.3 to write partial line at end of file.
+   !-------------------------------------------------------------------
+   ! externals
+   integer::l,nout,iflag
+   ! internals
+   integer::i,j
+   character(20)::hl(4)
+   save hl,i
+
+   if (iflag.eq.3.and.nout.gt.1.and.i.lt.4) then
+      write(nout,'(4a20)') (hl(j),j=1,i)
+   else
+      i=mod(l-1,4)+1
+      if (iflag.eq.1) write(hl(i),'(i20)') nint(xss(l))
+      if (iflag.eq.2) write(hl(i),'(1p,e20.11)') xss(l)
+      if (i.eq.4) write(nout,'(4a20)') (hl(j),j=1,i)
+   endif
+   return
+   end subroutine typen
+
+end module acecm